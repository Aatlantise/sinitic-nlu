--- conflicted
+++ resolved
@@ -47,11 +47,7 @@
             'negative': example['negative'],
             'similarity': similarity
         })
-
-<<<<<<< HEAD
-    df = pd.DataFrame(results)
-    df.sort_values(by='similarity', ascending=False, inplace=True)
-    return df[:n]
+    return [r for r in results if r['similarity'] > 0]
 
 
 def parse_conllu(file_path):
@@ -118,7 +114,4 @@
     dataset = build_dataset_dict(sents, tags)
 
     # Optionally save for reuse
-    dataset.save_to_disk("./data/yue-pos")
-=======
-    return [r for r in results if r['similarity'] > 0]
->>>>>>> c923d8bd
+    dataset.save_to_disk("./data/yue-pos")