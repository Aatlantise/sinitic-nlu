from datasets import load_from_disk, Dataset
from transformers import (
    BertForMaskedLM,
    BertTokenizerFast,
    Trainer,
    TrainingArguments,
    DataCollatorForLanguageModeling,
    EarlyStoppingCallback, BertForSequenceClassification,
)
import os
import numpy as np
from sklearn.metrics import accuracy_score, confusion_matrix

class SiniticPreTrainer:
    def __init__(self, lang="", model_dir="./models/bert-base-chinese-local"):
        self.ds = None
        self.tokenizer = None
        self.lang = lang
        self.model_dir = model_dir
        self.tokenized_ds = None
        self.lm_dataset = None

    def preprocess_data(self):
        pass

    def train(self):
        self.preprocess_data()

        if any({split not in self.lm_dataset for split in ["train", "validation"]}):
            raise ValueError(f"'train' and 'validation' splits must be present in lm_dataset."
                             f"Found: {self.lm_dataset.keys()}")

        data_collator = DataCollatorForLanguageModeling(
            tokenizer=self.tokenizer,
            mlm=True,
            mlm_probability=0.15
        )

        model = BertForMaskedLM.from_pretrained(self.model_dir)

        training_args = TrainingArguments(
            output_dir=f"/home/yorkng/scratch/sinitic-nlu/{self.lang}-pretrain",
            overwrite_output_dir=True,
            num_train_epochs=10,
            per_device_train_batch_size=16,
            save_steps=1000,
            save_total_limit=2,
            logging_steps=100,
            report_to="tensorboard",
            eval_strategy="steps",
            eval_steps=500,
            load_best_model_at_end=True,
            metric_for_best_model="loss",
            greater_is_better=False,
        )

        trainer = Trainer(
            model=model,
            args=training_args,
            train_dataset=self.lm_dataset["train"],
            eval_dataset=self.lm_dataset["validation"],
            data_collator=data_collator,
            callbacks=[EarlyStoppingCallback(early_stopping_patience=3)],
        )

        trainer.train()
        trainer.save_model(f"/home/yorkng/scratch/sinitic-nlu/{self.lang}-pretrain")

class CantoPreTrainer(SiniticPreTrainer):
    def __init__(self, lang="yue", model_dir="./models/bert-base-chinese-local"):
        super().__init__(lang, model_dir)
        if not os.path.exists("./data/yue-wiki-local"):
            raise FileNotFoundError(
                "Cantonese Wiki dataset not found. Please first run `python download.py --lang=yue`."
            )
        if not os.path.exists(self.model_dir):
            raise FileNotFoundError(
                f"Model directory {self.model_dir} not found."
                f"Please first run `python download.py --lang=yue --model_dir={self.model_dir}`."
            )
        self.ds = load_from_disk("./data/yue-wiki-local")
        self.tokenizer = BertTokenizerFast.from_pretrained(self.model_dir)

    def preprocess_data(self):
        def tokenize_function(examples):
            return self.tokenizer(examples["text"], return_special_tokens_mask=True, truncation=True,
                                  padding="max_length", max_length=128)

        train_dataset, validation_dataset = self.ds["train"].train_test_split(test_size=0.1).values()
        self.lm_dataset = {
            "train": train_dataset.map(tokenize_function, batched=True, remove_columns=["text"]),
            "validation": validation_dataset.map(tokenize_function, batched=True, remove_columns=["text"])
        }

class WuPreTrainer(SiniticPreTrainer):
    def __init__(self, lang="wuu", model_dir="./models/bert-base-chinese-local"):
        super().__init__(lang, model_dir)
        if not os.path.exists("./data/wuu-wiki-local"):
            raise FileNotFoundError(
                "Wu Wiki dataset not found. Please first run `python download.py --lang=wuu`."
            )
        if not os.path.exists(self.model_dir):
            raise FileNotFoundError(
                f"Model directory {self.model_dir} not found."
                f"Please first run `python download.py --lang=wuu --model_dir={self.model_dir}`."
            )
        self.ds = load_from_disk("./data/wuu-wiki-local")
        self.tokenizer = BertTokenizerFast.from_pretrained(self.model_dir)

    def preprocess_data(self):
        self.ds = self.ds.filter(lambda x: len(x["text"]) > 100)  # Remove stubs/empty pages

        def tokenize(example):
            return self.tokenizer(example["text"], return_special_tokens_mask=True, truncation=False)

        tokenized_ds = self.ds.map(tokenize, batched=True, remove_columns=["text", "title", "id", "url"])

        # For example, into 512-token chunks
        block_size = 512

        def group_texts(examples):
            concatenated = {k: sum(examples[k], []) for k in examples.keys()}
            total_length = (len(concatenated["input_ids"]) // block_size) * block_size
            result = {
                k: [t[i:i + block_size] for i in range(0, total_length, block_size)]
                for k, t in concatenated.items()
            }
            return result

        train_dataset, validation_dataset = tokenized_ds["train"].train_test_split(test_size=0.1).values()
        self.lm_dataset = {
            "train": train_dataset.map(group_texts, batched=True),
            "validation": validation_dataset.map(group_texts, batched=True)
        }


def compute_nli_metrics(eval_pred):
    logits, labels = eval_pred
    preds = np.argmax(logits, axis=1)

    acc = accuracy_score(labels, preds)
    cm = confusion_matrix(labels, preds, labels=[0, 1])

    return {
        "preds": preds,
        "labels": labels,
        "accuracy": acc,
        "confusion_matrix": cm.tolist()
    }


class CantoNLIFineTuner(CantoPreTrainer):
    def __init__(self, lang, model_dir):
        super().__init__(lang, model_dir)
        self.finetune_dataset = None

    def preprocess_data(self):
        nli_data = load_from_disk("./data/yue-nli-local")

        def tokenize_function(examples):
            return self.tokenizer(examples["input_text"], return_special_tokens_mask=True, truncation=True,
                                  padding="max_length", max_length=256)

        train, val, test = (
            nli_data["train"],
            nli_data["dev"],
            nli_data["test"]
        )

        def yue_nli_collator(split):
            nested_nli_list = [
                [
              {"input_text": f"{s['anchor']} [SEP] {s['positive']}", "label": 0},
              {"input_text": f"{s['anchor']} [SEP] {s['negative']}", "label": 1}
              ]
                               for s in split]

            return Dataset.from_list([e for s in nested_nli_list for e in s])

        train_set, val_set, test_set = [
            yue_nli_collator(train).map(tokenize_function, batched=True),
            yue_nli_collator(val).map(tokenize_function, batched=True),
            yue_nli_collator(test).map(tokenize_function, batched=True)
        ]

        print(f"A total of {len(train_set)} training examples,")
        print(f"{len(val_set)} validation examples,")
        print(f"{len(test_set)} test examples.")

        self.finetune_dataset = {
            "train": train_set,
            "validation": val_set,
            "test": test_set
        }

    def finetune(self):
        self.preprocess_data()

        if any({split not in self.finetune_dataset for split in ["train", "validation", "test"]}):
            raise ValueError(f"'train' and 'validation' splits must be present in finetune_dataset."
                             f"Found: {self.finetune_dataset.keys()}")

        model = BertForSequenceClassification.from_pretrained(self.model_dir)

        training_args = TrainingArguments(
<<<<<<< HEAD
            output_dir=f"/home/yorkng/scratch/sinitic-nlu/{self.lang}-nlu",
=======
            output_dir=f"./models/{self.lang}-nlu-{[f for f in self.model_dir.split('/') if f][-1]}",
>>>>>>> eff0e58a
            overwrite_output_dir=True,
            num_train_epochs=3,
            optim="adamw_torch",
            learning_rate=2e-5,
            per_device_train_batch_size=16,
            per_device_eval_batch_size=16,
            save_steps=1000,
            save_total_limit=2,
            logging_steps=100,
            report_to="tensorboard",
            eval_strategy="steps",
            eval_steps=500,
            load_best_model_at_end=True,
            metric_for_best_model="loss",
            greater_is_better=False,
        )

        trainer = Trainer(
            model=model,
            args=training_args,
            train_dataset=self.finetune_dataset["train"],
            eval_dataset=self.finetune_dataset["validation"],
        )

        trainer.train()
        trainer.save_model(f"./models/{self.lang}-nlu-{[f for f in self.model_dir.split('/') if f][-1]}")

        trainer.compute_metrics = compute_nli_metrics
        metrics = trainer.evaluate(
            eval_dataset=self.finetune_dataset["test"],
            )
        print(f"Accuracy: {metrics['eval_accuracy']}")
        print(f"Confusion_matrix: {metrics['eval_confusion_matrix']}")<|MERGE_RESOLUTION|>--- conflicted
+++ resolved
@@ -203,11 +203,7 @@
         model = BertForSequenceClassification.from_pretrained(self.model_dir)
 
         training_args = TrainingArguments(
-<<<<<<< HEAD
-            output_dir=f"/home/yorkng/scratch/sinitic-nlu/{self.lang}-nlu",
-=======
             output_dir=f"./models/{self.lang}-nlu-{[f for f in self.model_dir.split('/') if f][-1]}",
->>>>>>> eff0e58a
             overwrite_output_dir=True,
             num_train_epochs=3,
             optim="adamw_torch",
