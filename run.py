from main import WuPreTrainer, CantoPreTrainer, CantoNLIFineTuner, CantoPOSFineTuner
from argparse import ArgumentParser
from transformers import Trainer

def run(args):
    if args.pretrain:
        if args.lang == "yue":
            model = CantoPreTrainer(model_dir=args.model_dir)
            model.train()
        elif args.lang == "wuu":
            model = WuPreTrainer(model_dir=args.model_dir)
            model.train()
        else:
            print(f"{args.lang} pre-training is not supported. Please choose from: yue, wuu")
    if args.finetune:
        if args.lang == "yue":
            if args.task == "nli":
                model = CantoNLIFineTuner(args.lang, model_dir=args.model_dir)
                model.finetune()
            if args.task == "pos":
                model = CantoPOSFineTuner(args.lang, model_dir=args.model_dir)
                model.finetune()
            else:
                print(f"{args.task} fine-tuning is not supported. Please choose from: pos, nli")
        else:
            print(f"{args.lang} fine-tuning is not supported. Please choose from: yue")
    if args.eval_only:
        if args.lang == "yue":
            model = CantoNLIFineTuner(args.lang, model_dir=args.model_dir, eval_only=True)

            trainer = Trainer(
                model=model.model,
                args=model.training_args,
                eval_dataset=model.finetune_dataset["test"]
            )

            model.eval(trainer)
        else:
            print(f"{args.lang} evaluating is not supported. Please choose from: yue")

if __name__ == "__main__":
    parser = ArgumentParser()
    parser.add_argument("--lang", default="yue")
    parser.add_argument("--model_dir", default="./models/bert-base-chinese-local")
    parser.add_argument("--pretrain", action="store_true", default=False)
    parser.add_argument("--finetune", action="store_true", default=False)
<<<<<<< HEAD
    parser.add_argument("--task", type=str, default="")
    args = parser.parse_args()

    if args.task:
        args.finetune = True
=======
    parser.add_argument("--eval_only", action="store_true", default=False)
    args = parser.parse_args()

    print(args)

>>>>>>> c923d8bd
    run(args)<|MERGE_RESOLUTION|>--- conflicted
+++ resolved
@@ -44,17 +44,11 @@
     parser.add_argument("--model_dir", default="./models/bert-base-chinese-local")
     parser.add_argument("--pretrain", action="store_true", default=False)
     parser.add_argument("--finetune", action="store_true", default=False)
-<<<<<<< HEAD
+    parser.add_argument("--eval_only", action="store_true", default=False)
     parser.add_argument("--task", type=str, default="")
     args = parser.parse_args()
 
     if args.task:
         args.finetune = True
-=======
-    parser.add_argument("--eval_only", action="store_true", default=False)
-    args = parser.parse_args()
 
-    print(args)
-
->>>>>>> c923d8bd
     run(args)